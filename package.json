{
  "name": "ts-lsp-client",
  "version": "0.0.9",
  "description": "Standalone Language Server Protocol Implementation with minimal dependencies",
  "main": "build/src/main.js",
  "types": "build/src/main.d.ts",
  "files": [
    "build/src"
  ],
  "engines": {
    "node": ">= 14.16 <15"
  },
  "devDependencies": {
    "@types/jest": "~26.0.23",
    "@types/node": "~14.14.45",
    "@types/pino": "^6.3.8",
    "@typescript-eslint/eslint-plugin": "~4.25.0",
    "@typescript-eslint/parser": "~4.25.0",
    "eslint": "~7.27.0",
    "eslint-config-prettier": "~8.3.0",
    "eslint-plugin-jest": "~24.3.6",
    "jest": "~27.0.3",
    "nyc": "^15.1.0",
    "prettier": "~2.3.0",
    "rimraf": "~3.0.2",
    "ts-jest": "~27.0.2",
    "tsutils": "~3.21.0",
    "typescript": "~4.3.2"
  },
  "scripts": {
    "start": "node build/src/main.js",
    "clean": "rimraf coverage build tmp",
    "prebuild": "npm run lint",
    "build": "tsc -p tsconfig.release.json",
    "build:watch": "tsc -w -p tsconfig.release.json",
    "lint": "eslint src/ __tests__/ --ext .ts,.tsx",
    "test": "jest --coverage",
    "test:watch": "jest --watch"
  },
  "author": "Raffaele Fioratto <raffaele.fioratto@gmail.com>",
  "license": "MIT",
  "repository": "ImperiumMaximus/ts-lsp-client",
  "bugs": "https://github.com/ImperiumMaximus/ts-lsp-client/issues",
  "dependencies": {
    "json-rpc-2.0": "^0.2.19",
<<<<<<< HEAD
    "pino": "^6.14.0",
    "pino-pretty": "^5.1.0",
=======
    "pino": "^6.11.3",
    "pino-pretty": "^5.1.3",
>>>>>>> 8d8f6247
    "tslib": "~2.3.1"
  },
  "volta": {
    "node": "14.16.1"
  }
}<|MERGE_RESOLUTION|>--- conflicted
+++ resolved
@@ -43,14 +43,8 @@
   "bugs": "https://github.com/ImperiumMaximus/ts-lsp-client/issues",
   "dependencies": {
     "json-rpc-2.0": "^0.2.19",
-<<<<<<< HEAD
     "pino": "^6.14.0",
-    "pino-pretty": "^5.1.0",
-=======
-    "pino": "^6.11.3",
     "pino-pretty": "^5.1.3",
->>>>>>> 8d8f6247
-    "tslib": "~2.3.1"
   },
   "volta": {
     "node": "14.16.1"
