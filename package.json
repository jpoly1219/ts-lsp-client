{
  "name": "ts-lsp-client",
  "version": "0.0.9",
  "description": "Standalone Language Server Protocol Implementation with minimal dependencies",
  "main": "build/src/main.js",
  "types": "build/src/main.d.ts",
  "files": [
    "build/src"
  ],
  "engines": {
    "node": ">= 14.16 <15"
  },
  "devDependencies": {
    "@types/jest": "~26.0.23",
    "@types/node": "~14.14.45",
    "@types/pino": "^6.3.8",
    "@typescript-eslint/eslint-plugin": "~4.25.0",
    "@typescript-eslint/parser": "~4.25.0",
    "eslint": "~7.27.0",
    "eslint-config-prettier": "~8.3.0",
    "eslint-plugin-jest": "~24.3.6",
    "jest": "~27.0.3",
    "nyc": "^15.1.0",
    "prettier": "~2.3.0",
    "rimraf": "~3.0.2",
    "ts-jest": "~27.0.2",
    "tsutils": "~3.21.0",
    "typescript": "~4.3.2"
  },
  "scripts": {
    "start": "node build/src/main.js",
    "clean": "rimraf coverage build tmp",
    "prebuild": "npm run lint",
    "build": "tsc -p tsconfig.release.json",
    "build:watch": "tsc -w -p tsconfig.release.json",
    "lint": "eslint src/ __tests__/ --ext .ts,.tsx",
    "test": "jest --coverage",
    "test:watch": "jest --watch"
  },
  "author": "Raffaele Fioratto <raffaele.fioratto@gmail.com>",
  "license": "MIT",
  "repository": "ImperiumMaximus/ts-lsp-client",
  "bugs": "https://github.com/ImperiumMaximus/ts-lsp-client/issues",
  "dependencies": {
<<<<<<< HEAD
    "json-rpc-2.0": "^0.2.16",
    "pino": "^6.14.0",
=======
    "json-rpc-2.0": "^0.2.19",
    "pino": "^6.11.3",
>>>>>>> 39a3d3d5
    "pino-pretty": "^5.1.0",
    "tslib": "~2.3.1"
  },
  "volta": {
    "node": "14.16.1"
  }
}<|MERGE_RESOLUTION|>--- conflicted
+++ resolved
@@ -42,13 +42,8 @@
   "repository": "ImperiumMaximus/ts-lsp-client",
   "bugs": "https://github.com/ImperiumMaximus/ts-lsp-client/issues",
   "dependencies": {
-<<<<<<< HEAD
-    "json-rpc-2.0": "^0.2.16",
+    "json-rpc-2.0": "^0.2.19",
     "pino": "^6.14.0",
-=======
-    "json-rpc-2.0": "^0.2.19",
-    "pino": "^6.11.3",
->>>>>>> 39a3d3d5
     "pino-pretty": "^5.1.0",
     "tslib": "~2.3.1"
   },
